import { useRef, useState, useEffect, useMemo } from "react";
import { Button, Container, Title, Text, SegmentedControl, Select, Group, Space } from "@mantine/core";
import BackgroundCanvas from "./components/BackgroundCanvas";
import DataEntry from "./components/DataEntry";
import ResultsTable from "./components/ResultTable";
import ModelStats from "./components/ModelStats";
import Train from "./components/Train";


interface PredictionResult {
  koi_period: number | string;
  koi_duration: number | string;
  koi_depth: number | string;
  koi_prad: number | string;
  koi_steff: number | string;
  koi_slogg: number | string;
  koi_srad: number | string;
  koi_smass: number | string;
  koi_impact: number | string;
  koi_kepmag: number | string;
  koi_fpflag_nt: number | string;
  koi_fpflag_ss: number | string;
  koi_fpflag_co: number | string;
  koi_fpflag_ec: number | string;
  prediction: string;
  confidence: number | string;
}

type AppMode = "predict" | "train"| "stats";

function App() {
  // --- Predict mode state/refs ---
  const vizRef = useRef<HTMLDivElement>(null);
  const resultsRef = useRef<HTMLDivElement>(null);
  const [controlsEnabled, setControlsEnabled] = useState(false);
  const [predictionResults, setPredictionResults] = useState<PredictionResult[]>([]);
  const [planetsVisible, setPlanetsVisible] = useState(false);

  // --- Global UI: mode & model selection ---
  const [mode, setMode] = useState<AppMode>("predict");
  const [selectedModel, setSelectedModel] = useState<string>("xgb_koi_star");

  // Optional: merkez satır görünürlüğünü baz al (only in predict mode)
  useEffect(() => {
    if (mode !== "predict") return;
    const onScroll = () => {
      if (!vizRef.current) return;
      const rect = vizRef.current.getBoundingClientRect();
      const inView = rect.top < window.innerHeight * 0.5 && rect.bottom > window.innerHeight * 0.5;
      setControlsEnabled(inView);
      // console.log("Controls enabled:", inView);
    };
    window.addEventListener("scroll", onScroll, { passive: true });
    onScroll();
    return () => window.removeEventListener("scroll", onScroll);
  }, [mode]);

  const scrollToVisualization = () => {
    setPlanetsVisible(true);
    vizRef.current?.scrollIntoView({ behavior: "smooth" });
  };

  const scrollToResults = () => {
    resultsRef.current?.scrollIntoView({ behavior: "smooth" });
  };

  const handlePredictionComplete = (results: PredictionResult[]) => {
    setPredictionResults(results);
    setTimeout(() => {
      scrollToResults();
    }, 600);
  };
// --- Model listesi (UI) ---
const modelOptions = useMemo(
  () => [
    {
      value: "xgb_koi_star",
      label: "XGBoost (koi + star)",
    },
  ],
  []
);

  return (
    <>
<<<<<<< HEAD
      {/* Canvas fixed behind UI — use zIndex 0 (not -1) so it can receive events */}
      <BackgroundCanvas controlsEnabled={controlsEnabled} planetsVisible={planetsVisible}/>
  
      {/* Foreground UI above canvas */}
      <div style={{ position: "relative", zIndex: 10, pointerEvents: "none" }}> {/* ← pointerEvents: "none" EKLE */}
=======
      {/* Canvas arkada: sadece predict modunda etkileşim */}
      { <BackgroundCanvas controlsEnabled={controlsEnabled} />}

      {/* Foreground UI */}
      <div style={{ position: "relative", zIndex: 10, pointerEvents: "none" }}>
>>>>>>> fef62d43
        <Container
          style={{
            minHeight: "20vh",
            width: "100%",
            display: "flex",
            flexDirection: "column",
            justifyContent: "center",
            pointerEvents: "auto",
          }}
        >
          {/* Header / Global Controls */}
          <Group justify="space-between" align="center" wrap="wrap" mt="md" mb="xs">
            <Title order={1}>Nyxion</Title>

            <Group>
              <Select
                data={modelOptions}
                value={selectedModel}
                onChange={(v) => v && setSelectedModel(v)}
                placeholder="Select model"
                label="Model"
                checkIconPosition="right"
                w={260}
              />
              <SegmentedControl
                value={mode}
                onChange={(v) => setMode(v as AppMode)}
                data={[
                  { label: "Predict", value: "predict" },
                  { label: "Train", value: "train" },
                  { label: "Model Stats", value: "stats" },
                ]}
              />
            </Group>
          </Group>

          {/* Subheading */}
          <Title order={3} style={{ opacity: 0.75 }}>
          {mode === "predict"
            ? "General Prediction"
            : mode === "stats"
            ? "Current Model Statistics"
            : mode === "train"
            ? "Model Training"
            : ""}
        </Title>

        </Container>
        {/* === MODE: TRAIN === */}
          {mode === "train" && (
            <div style={{ pointerEvents: "auto" }}>
              <Container size="lg" py="lg">
                <Train
                  selectedModel={selectedModel}
                  onModelSelected={(mid) => setSelectedModel(mid)}
                  onSwitchToStats={() => setMode("stats")}
                />
              </Container>
            </div>
          )}


        {/* === MODE: PREDICT === */}
        {mode === "predict" && (
          <>
            <Container
              style={{
                minHeight: "60vh",
                width: "100%",
                display: "flex",
                flexDirection: "column",
                justifyContent: "center",
                pointerEvents: "auto",
              }}
            >
              {/* Data Entry formu: seçili modele istersen prop geçebilirsin */}
              <DataEntry onPredictionComplete={handlePredictionComplete} modelId={selectedModel} />
            </Container>

            {/* Results */}
            {predictionResults.length > 0 && (
              <div
                ref={resultsRef}
                style={{
                  minHeight: "100vh",
                  display: "flex",
                  alignItems: "center",
                  justifyContent: "center",
                  paddingTop: "2rem",
                  paddingBottom: "2rem",
                  pointerEvents: "auto",
                }}
              >
                <ResultsTable
                  results={predictionResults}
                  onViewVisualization={scrollToVisualization}
                  modelId={selectedModel}
                />
              </div>
            )}

            {/* Viz Section */}
            <div
              ref={vizRef}
              style={{
                height: "100vh",
                display: "flex",
                alignItems: "center",
                justifyContent: "center",
                pointerEvents: "none",
              }}
            >
              <div
                style={{
                  pointerEvents: "auto",
                  background: "rgba(0,0,0,0.5)",
                  padding: 20,
                  borderRadius: 8,
                  maxWidth: "520px",
                  margin: "0 auto",
                }}
              >
                <Title order={2} style={{ color: "white" }}>
                  Now you're in the interactive visualization
                </Title>
                <Text style={{ color: "white" }}>Drag on empty areas to rotate the scene.</Text>
                <Space h="md" />
                <Group>
                  <Button variant="outline" onClick={() => window.scrollTo({ top: 0, behavior: "smooth" })}>
                    Back to top
                  </Button>
                  <Button variant="default" onClick={() => resultsRef.current?.scrollIntoView({ behavior: "smooth" })}>
                    Go to results
                  </Button>
                </Group>
              </div>
            </div>

            {/* ekstra boşluk */}
            <div style={{ height: "40vh", background: "transparent" }} />
          </>
        )}

        {/* === MODE: MODEL STATS === */}
        {mode === "stats" && (
          <div style={{ pointerEvents: "auto" }}>
            <Container size="lg" py="lg">
              <ModelStats modelId={selectedModel} />
            </Container>
          </div>
        )}
      </div>
    </>
  );
}

export default App;<|MERGE_RESOLUTION|>--- conflicted
+++ resolved
@@ -83,19 +83,11 @@
 
   return (
     <>
-<<<<<<< HEAD
       {/* Canvas fixed behind UI — use zIndex 0 (not -1) so it can receive events */}
       <BackgroundCanvas controlsEnabled={controlsEnabled} planetsVisible={planetsVisible}/>
   
       {/* Foreground UI above canvas */}
       <div style={{ position: "relative", zIndex: 10, pointerEvents: "none" }}> {/* ← pointerEvents: "none" EKLE */}
-=======
-      {/* Canvas arkada: sadece predict modunda etkileşim */}
-      { <BackgroundCanvas controlsEnabled={controlsEnabled} />}
-
-      {/* Foreground UI */}
-      <div style={{ position: "relative", zIndex: 10, pointerEvents: "none" }}>
->>>>>>> fef62d43
         <Container
           style={{
             minHeight: "20vh",
